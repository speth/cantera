/**
 *   @file checkFinite.cpp Declarations for routines that check for the
 *       presence of NaNs in the code.
 */
/*
 * Copyright 2004 Sandia Corporation. Under the terms of Contract
 * DE-AC04-94AL85000 with Sandia Corporation, the U.S. Government
 * retains certain rights in this software.
 * See file License.txt for licensing information.
 */

#include "cantera/base/ct_defs.h"

#include <stdexcept>
#include <cstdio>

// We expect that there will be special casing based on the computer
// system here

#ifdef SOLARIS
#include <ieeefp.h>
#include <sunmath.h>
#endif

// Compiler-dependent names for 'isnan' and 'finite'
#if defined(USE_UNDERSCORE_ISNAN)
    // Windows
    #include <float.h>
    #define isnan(x) _isnan(x)
    #define finite(x) _finite(x)
#elif defined(USE_STD_ISNAN)
    // From C++11
    using std::isnan;
    #define finite(x) std::isfinite(x)
#elif defined(USE_GLOBAL_ISNAN)
    // From C99
    using ::isnan;
    using ::finite;
#endif

namespace Cantera {

void checkFinite(const double tmp)
{
<<<<<<< HEAD
#if defined _WIN32
    if (_finite(tmp)) {
        if (_isnan(tmp)) {
=======
    if (!finite(tmp)) {
        if (isnan(tmp)) {
>>>>>>> d5870c4e
            printf("checkFinite() ERROR: we have encountered a nan!\n");
        } else if (tmp > 0) {
            printf("checkFinite() ERROR: we have encountered a pos inf!\n");
        } else {
            printf("checkFinite() ERROR: we have encountered a neg inf!\n");
        }
        throw std::range_error("checkFinite()");
    }
<<<<<<< HEAD
#elif defined __CYGWIN__
    if (!finite(tmp)) {
        if (isnan(tmp)) {
            printf("checkFinite() ERROR: we have encountered a nan!\n");
        } else if (isinf(tmp) == 1) {
            printf("checkFinite() ERROR: we have encountered a pos inf!\n");
        } else {
            printf("checkFinite() ERROR: we have encountered a neg inf!\n");
        }
        throw std::range_error("checkFinite()");
    }
#else
    if (!::finite(tmp)) {
        if (::isnan(tmp)) {
            printf("checkFinite() ERROR: we have encountered a nan!\n");
        } else if (::isinf(tmp) == 1) {
            printf("checkFinite() ERROR: we have encountered a pos inf!\n");
        } else {
            printf("checkFinite() ERROR: we have encountered a neg inf!\n");
        }
        throw std::range_error("checkFinite()");
    }
#endif
=======
>>>>>>> d5870c4e
}

}<|MERGE_RESOLUTION|>--- conflicted
+++ resolved
@@ -42,14 +42,8 @@
 
 void checkFinite(const double tmp)
 {
-<<<<<<< HEAD
-#if defined _WIN32
-    if (_finite(tmp)) {
-        if (_isnan(tmp)) {
-=======
     if (!finite(tmp)) {
         if (isnan(tmp)) {
->>>>>>> d5870c4e
             printf("checkFinite() ERROR: we have encountered a nan!\n");
         } else if (tmp > 0) {
             printf("checkFinite() ERROR: we have encountered a pos inf!\n");
@@ -58,32 +52,6 @@
         }
         throw std::range_error("checkFinite()");
     }
-<<<<<<< HEAD
-#elif defined __CYGWIN__
-    if (!finite(tmp)) {
-        if (isnan(tmp)) {
-            printf("checkFinite() ERROR: we have encountered a nan!\n");
-        } else if (isinf(tmp) == 1) {
-            printf("checkFinite() ERROR: we have encountered a pos inf!\n");
-        } else {
-            printf("checkFinite() ERROR: we have encountered a neg inf!\n");
-        }
-        throw std::range_error("checkFinite()");
-    }
-#else
-    if (!::finite(tmp)) {
-        if (::isnan(tmp)) {
-            printf("checkFinite() ERROR: we have encountered a nan!\n");
-        } else if (::isinf(tmp) == 1) {
-            printf("checkFinite() ERROR: we have encountered a pos inf!\n");
-        } else {
-            printf("checkFinite() ERROR: we have encountered a neg inf!\n");
-        }
-        throw std::range_error("checkFinite()");
-    }
-#endif
-=======
->>>>>>> d5870c4e
 }
 
 }