/**
 *  @file Reactor.h
 */

// Copyright 2001  California Institute of Technology
 
#ifndef CT_REACTOR_H
#define CT_REACTOR_H

#include "ReactorBase.h"
#include "Kinetics.h"

namespace Cantera {

    /**
     * Class Reactor is a general-purpose class for stirred
     * reactors. The reactor may have an arbitrary number of inlets
     * and outlets, each of which may be connected to a "flow device"
     * such as a mass flow controller, a pressure regulator,
     * etc. Additional reactors may be connected to the other end of
     * the flow device, allowing construction of arbitrary reactor
     * networks.
     *
     * The reactor class integrates the same governing equations no
     * mattter what type of reactor is simulated. The differences
     * among reactor types are completely specified by the attached
     * flow devices and the time-dependent user-specified boundary
     * conditions. 
     *
     * If an instance of class Reactor is used directly, it will
     * simulate an adiabatic, constant volume reactor with gas-phase
     * chemistry but no surface chemistry. Other reactor types may be
     * simulated by deriving a class from Reactor and overloading
     * method getParams.  This method allows specifying the following
     * in terms of the instantaneous reactor state:
     *
     *  - rate of change of the total volume (m^3/s) 
     *  - surface heat loss rate (W) 
     *  - species surface production rates (kmol/s)
     * 
     * class Reactor inherits from both ReactorBase and
     * FuncEval. ReactorBase provides the basic reactor-like methods
     * that FlowDevice instances can access to determine their mass
     * flow rate. Class FuncEval is the class used to define a system
     * of ODE's to be integrated.
     */

    class Reactor : public ReactorBase {

    public:

      //!  Default constructor.
      Reactor();

        /**
         * Destructor. Deletes the integrator.
         */
        virtual ~Reactor(){}
        
        virtual int type() const { return ReactorType; }

        /**
         * Insert something into the reactor. The 'something' must
         * belong to a class that is a subclass of both ThermoPhase
         * and Kinetics.
         */
        template<class G>
        void insert(G& contents) {
            setThermoMgr(contents);
            setKineticsMgr(contents);
        }

        void setKineticsMgr(Cantera::Kinetics& kin) {
            m_kin = &kin;
            if (m_kin->nReactions() == 0) disableChemistry();
        }

        void disableChemistry() { m_chem = false; }
        void enableChemistry() { m_chem = true; }

        /// Set the energy equation on or off.
        void setEnergy(int eflag = 1) { 
            if (eflag > 0) m_energy = true;
            else m_energy = false;
        } 

        // overloaded methods of class FuncEval
        virtual size_t neq() { return m_nv; }

        virtual void getInitialConditions(doublereal t0, size_t leny, 
            doublereal* y);

        virtual void initialize(doublereal t0 = 0.0);
	virtual void evalEqs(doublereal t, doublereal* y, 
            doublereal* ydot, doublereal* params);

        /**
         * Set the mixture to a state consistent with solution
         * vector y.
         */
        virtual void updateState(doublereal* y);

        virtual size_t nSensParams();
        virtual void addSensitivityReaction(size_t rxn);

        virtual std::string sensParamID(int p) { return m_pname[p]; }

        //        virtual std::string component(int k) const;
        virtual size_t componentIndex(std::string nm) const;

    protected:
<<<<<<< HEAD
      //! Pointer to the homogeneous Kinetics object that handles the reactions
      Cantera::Kinetics*   m_kin;

      //! Tolerance on the temperature
      doublereal m_temp_atol;
      doublereal m_maxstep;        // max step size
      doublereal m_vdot, m_Q;
      Cantera::vector_fp m_atol;
      doublereal m_rtol;
      Cantera::vector_fp m_work;
      Cantera::vector_fp m_sdot;            // surface production rates
      bool m_chem;
      bool m_energy;
      int m_nv;
      
      int m_nsens;
      Cantera::vector_int m_pnum;
      std::vector<std::string> m_pname;
      Cantera::vector_int m_nsens_wall;
      Cantera::vector_fp m_mult_save;
      
=======
        
        Kinetics*   m_kin;

        doublereal m_temp_atol;      // tolerance on T
        doublereal m_maxstep;        // max step size
        doublereal m_vdot, m_Q;
        vector_fp m_atol;
        doublereal m_rtol;
        vector_fp m_work;
        vector_fp m_sdot;            // surface production rates
        bool m_chem;
        bool m_energy;
        size_t m_nv;

        size_t m_nsens;
        std::vector<size_t> m_pnum;
        std::vector<std::string> m_pname;
        std::vector<size_t> m_nsens_wall;
        vector_fp m_mult_save;

>>>>>>> 8f5c6f4d
    private:
    };
}

#endif
<|MERGE_RESOLUTION|>--- conflicted
+++ resolved
@@ -70,7 +70,7 @@
             setKineticsMgr(contents);
         }
 
-        void setKineticsMgr(Cantera::Kinetics& kin) {
+        void setKineticsMgr(Kinetics& kin) {
             m_kin = &kin;
             if (m_kin->nReactions() == 0) disableChemistry();
         }
@@ -109,50 +109,27 @@
         virtual size_t componentIndex(std::string nm) const;
 
     protected:
-<<<<<<< HEAD
       //! Pointer to the homogeneous Kinetics object that handles the reactions
-      Cantera::Kinetics*   m_kin;
+      Kinetics*   m_kin;
 
       //! Tolerance on the temperature
       doublereal m_temp_atol;
       doublereal m_maxstep;        // max step size
       doublereal m_vdot, m_Q;
-      Cantera::vector_fp m_atol;
+        vector_fp m_atol;
       doublereal m_rtol;
-      Cantera::vector_fp m_work;
-      Cantera::vector_fp m_sdot;            // surface production rates
+        vector_fp m_work;
+        vector_fp m_sdot;            // surface production rates
       bool m_chem;
       bool m_energy;
-      int m_nv;
+        size_t m_nv;
       
-      int m_nsens;
-      Cantera::vector_int m_pnum;
-      std::vector<std::string> m_pname;
-      Cantera::vector_int m_nsens_wall;
-      Cantera::vector_fp m_mult_save;
-      
-=======
-        
-        Kinetics*   m_kin;
-
-        doublereal m_temp_atol;      // tolerance on T
-        doublereal m_maxstep;        // max step size
-        doublereal m_vdot, m_Q;
-        vector_fp m_atol;
-        doublereal m_rtol;
-        vector_fp m_work;
-        vector_fp m_sdot;            // surface production rates
-        bool m_chem;
-        bool m_energy;
-        size_t m_nv;
-
         size_t m_nsens;
         std::vector<size_t> m_pnum;
-        std::vector<std::string> m_pname;
+      std::vector<std::string> m_pname;
         std::vector<size_t> m_nsens_wall;
         vector_fp m_mult_save;
-
->>>>>>> 8f5c6f4d
+      
     private:
     };
 }
