--- conflicted
+++ resolved
@@ -137,26 +137,11 @@
                 break
         nv = len(vv)
         vars = vv
-<<<<<<< HEAD
-        fdata = np.zeros((nv, self.np),'d')
-        for n in range(self.np):
-            v = string.split(lines[n+1],',')
-            for j in range(nv):
-                try:
-                    fdata[j,n] = float(v[j])
-                except:
-                    fdata[j,n] = 0.0
-
-        self.nsp = self.g.n_species
-        self.y = np.zeros(self.nsp,'d')
-        self.data = np.zeros((self.nsp+6,self.np),'d')
-=======
         fdata = np.genfromtxt(self.datafile.get(), dtype=float, delimiter=',',
                               skip_header=1).transpose()
         self.nsp = self.g.n_species
         self.y = np.zeros(self.nsp,'d')
         self.data = np.zeros((self.nsp+6,fdata.shape[1]),'d')
->>>>>>> d5870c4e
         self.data[0,:] = fdata[0,:]
         self.label = ['-']*(self.nsp+6)
         self.label[0] = vars[0]
@@ -189,11 +174,7 @@
                 w.append((vars[n], self.newplot, 'check', self.loc, k + Y_LOC))
 
         if self.data[P_LOC,0] == 0.0:
-<<<<<<< HEAD
-            self.data[P_LOC,:] = np.ones(self.np,'d')*one_atm
-=======
             self.data[P_LOC,:] = np.ones(fdata.shape[1],'d')*one_atm
->>>>>>> d5870c4e
             print('Warning: no pressure data. P set to 1 atm.')
 
         self.sc.config(cnf={'from':0,'to':fdata.shape[1]-1})
@@ -236,11 +217,7 @@
         fa = gdata.children('floatArray')
         data_size = int(fa[0]['size'])
 
-<<<<<<< HEAD
-        self.data = np.zeros((self.nsp+6,self.np),'d')
-=======
         self.data = np.zeros((self.nsp+6,data_size),'d')
->>>>>>> d5870c4e
         w = []
         for f in fa:
             t = f['title']
@@ -269,11 +246,7 @@
                 self.label[V_LOC] = t
                 w.append((t, self.newplot, 'check', self.loc, V_LOC))
 
-<<<<<<< HEAD
-        self.data[P_LOC,:] = np.ones(self.np,'d')*p
-=======
         self.data[P_LOC,:] = np.ones(data_size,'d')*p
->>>>>>> d5870c4e
         self.label[P_LOC] = 'P (Pa)'
         self.sc.config(cnf={'from':0,'to':data_size-1})
         if self.loc.get() <= 0:
