--- conflicted
+++ resolved
@@ -156,7 +156,7 @@
 public:
 
     //! Constructor
-    SpeciesThermo() : m_allow_discontinuities(false) {}
+    SpeciesThermo() {}
 
     //! Destructor
     virtual ~SpeciesThermo() {}
@@ -329,15 +329,8 @@
      *   @param  Hf298New    Specify the new value of the Heat of Formation at 298K and 1 bar.
      *                       units = J/kmol.
      */
-<<<<<<< HEAD
-    virtual void modifyOneHf298(const int k, const doublereal Hf298New) = 0;
-#endif
-
-    bool m_allow_discontinuities;
-=======
     virtual void modifyOneHf298(const size_t k, const doublereal Hf298New) = 0;
 
->>>>>>> d5870c4e
 };
 //@}
 }
