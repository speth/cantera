--- conflicted
+++ resolved
@@ -46,14 +46,9 @@
                   'cantera.mixmaster',
                   'cantera.mixmaster.Units',
                   'cantera.examples'],
-<<<<<<< HEAD
-      scripts=[@py_scripts@],
-      ext_modules = exts,
-=======
       scripts=[@py_ctml_writer@,
                @py_ck2cti@,
                @py_mixmaster@],
->>>>>>> d5870c4e
       package_data = {'cantera.data': ['*.*'],
                       'cantera.test.data': ['*.*'],
                       'cantera.examples': ['*/*.*'],
